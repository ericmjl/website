name: Preview Website

on: [pull_request]

jobs:
  build:
    runs-on: ubuntu-latest
    steps:
<<<<<<< HEAD
      - uses: actions/checkout@v3
=======
      - uses: actions/checkout@v4.1.7
      - name: Setup Python
        uses: actions/setup-python@v5.2.0
        with:
          python-version: "3.9"
>>>>>>> 22357252

      - name: Install Pixi
        uses: prefix-dev/setup-pixi@v0.8.1
        with:
          pixi-version: v0.28.0

      - name: Install dependencies and build website
        run: |
          pixi install
          pixi run build

      # Taken from: https://github.com/drivendataorg/cloudpathlib/blob/master/.github/workflows/docs-preview.yml
      - name: Deploy site preview to Netlify
        uses: nwtgck/actions-netlify@v3.0.0
        with:
          publish-dir: "./site"
          production-deploy: false
          github-token: ${{ secrets.GHPAGES_TOKEN }}
          deploy-message: "Deploy from GitHub Actions"
          enable-pull-request-comment: true
          enable-commit-comment: false
          overwrites-pull-request-comment: true
          alias: deploy-preview-${{ github.event.number }}
        env:
          NETLIFY_AUTH_TOKEN: ${{ secrets.NETLIFY_AUTH_TOKEN }}
          NETLIFY_SITE_ID: ${{ secrets.NETLIFY_SITE_ID }}
        timeout-minutes: 10<|MERGE_RESOLUTION|>--- conflicted
+++ resolved
@@ -6,15 +6,11 @@
   build:
     runs-on: ubuntu-latest
     steps:
-<<<<<<< HEAD
-      - uses: actions/checkout@v3
-=======
       - uses: actions/checkout@v4.1.7
       - name: Setup Python
         uses: actions/setup-python@v5.2.0
         with:
-          python-version: "3.9"
->>>>>>> 22357252
+          python-version: "3.12"
 
       - name: Install Pixi
         uses: prefix-dev/setup-pixi@v0.8.1
